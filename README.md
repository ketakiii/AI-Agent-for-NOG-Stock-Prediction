--- conflicted
+++ resolved
@@ -60,7 +60,6 @@
 ├── requirements.txt
 ├── .gitignore
 ├── notebooks/
-<<<<<<< HEAD
 │   └── NOG_forecasting.ipynb    
 │
 ├── data/  
@@ -79,11 +78,3 @@
 │   └── models     
 │       ├── __init__.py
 │       └── xgb.py 
-=======
-│   └── NOG_forecasting.ipynb   
-├── data/                    
-├── src/
-│   ├── __init__.py
-│   └── data_pipeline.py         
->>>>>>> e831937d
-    